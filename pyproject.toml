[project]
name = "pytred"
dynamic = ["version"]
description = "Python Tools for Refinement and Enhancement of Data"
authors = [
    { name = "Shinichi Kanehira", email = "skanehir1126@gmail.com" }
]
dependencies = [
    "pandas>=2.0",
    "polars>=0.20",
    "numpy",
    "typing-extensions>=4.10",
    "pyarrow>=11",
    "matplotlib",
]
readme = "README.md"
requires-python = ">= 3.9"

[build-system]
requires = ["flit_core >=3.2,<4"]
build-backend = "flit_core.buildapi"

[tool.hatch.version]
path = "src/pytred/__init__.py"

[project.scripts]
pytred = "pytred.cli:cli"

[tool.rye]
managed = true
dev-dependencies = [
    "mkdocs>=1.5.3",
    "pytest>=8.1.1",
    "ipykernel>=6.29.3",
    "scikit-learn>=1.1",
    "mkdocstrings>=0.24.1",
    "mkdocs-material>=9.5.14",
    "mkdocstrings-python>=1.9.0",
    "graphviz>=0.20.2",
    "mkdocs-jupyter>=0.24.6",
<<<<<<< HEAD
    "jupyterlab>=4.2.5",
=======
    "tox-uv>=1.11.2",
>>>>>>> 709b42a7
]

[tool.hatch.metadata]
allow-direct-references = true

[tool.mypy]
exclude = [
    'tests'
]
ignore_missing_imports = true

[tool.black]
line-length = 99
target-version = ["py311"]
include = '\.pyi?$'

[tool.isort]
line_length = 99
force_single_line = true<|MERGE_RESOLUTION|>--- conflicted
+++ resolved
@@ -38,11 +38,8 @@
     "mkdocstrings-python>=1.9.0",
     "graphviz>=0.20.2",
     "mkdocs-jupyter>=0.24.6",
-<<<<<<< HEAD
     "jupyterlab>=4.2.5",
-=======
     "tox-uv>=1.11.2",
->>>>>>> 709b42a7
 ]
 
 [tool.hatch.metadata]

--- conflicted
+++ resolved
@@ -12,12 +12,7 @@
 from pytred.data_hub import DataHub
 from pytred.data_node import DataNode
 
-<<<<<<< HEAD
-
 __version__ = "0.3.0"
-=======
-__version__ = "0.2.0"
->>>>>>> 1ac3e8bb
 
 logger = getLogger(__name__)
 fmt = Formatter("[%(levelname)s] %(name)s %(asctime)s - %(filename)s: %(lineno)d: %(message)s")

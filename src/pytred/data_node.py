from __future__ import annotations

from collections.abc import Sequence
from dataclasses import dataclass
from dataclasses import field
<<<<<<< HEAD
=======
from typing import Literal
from typing import Sequence
>>>>>>> 1ac3e8bb

import polars as pl

from pytred._types import POLARS_JOIN_METHOD


@dataclass
class EmptyDataNode:
    """
    DataNode class to no processing node
    """

    name: str
    keys: Sequence[str] | None
    join: POLARS_JOIN_METHOD | None
    is_optional: bool = False


@dataclass
class DataNode:
    table: pl.DataFrame
    keys: Sequence[str] | None
    join: POLARS_JOIN_METHOD | None
    name: str


@dataclass
class DataflowNode:
    """
    A node in a processing graph representing a data preprocessing step.

    Attributes
    ----------
    name : str
        The name of the preprocessing step this node represents.
    join: str or None
        Join type of this table with root_df.
        If join is None, this table does not joined with root_df.
    keys: Sequence of str or None
        join keys. If 'join' is None, keys is None too.
    level : int
        The hierarchical level of this node in the processing graph.
        Root level is indicated by 0, with higher numbers indicating deeper levels.
    parents: list of DataflowNode
        A list of parents nodes that depend on this node's inputs.
    children : list of DataflowNode
        A list of child nodes that depend on this node's output.
    """

    name: str
    keys: Sequence[str] | None
    join: POLARS_JOIN_METHOD | None
    level: int
    parents: list[DataflowNode] = field(default_factory=list)
    children: list[DataflowNode] = field(default_factory=list)
    shape: str = "[]"

    def __eq__(self, other):
        return (
            (self.name == other.name)
            & (self.level == other.level)
            & (self.shape == other.shape)
            & (sorted([p.name for p in self.parents]) == sorted([p.name for p in other.parents]))
            & (sorted([c.name for c in self.children]) == sorted([c.name for c in other.children]))
        )

    def __ne__(self, other):
        return not self.__eq__(other)

    def add_child(self, child: DataflowNode):
        """
        Adds a child node to the list of this node's children, representing a
        processing step that directly depends on the output of this node.

        Parameters
        ----------
        child : ProcessingNode
            The child node to be added.
        """
        child.parents.append(self)
        self.children.append(child)

    def fmt_mermaid(self) -> str:
        """
        Returns a string representation of the processing node, including its
        name, level, and a visual hierarchy of its children.

        Returns
        -------
        str
            A string representation of the node.
        """
        shape_open = self.shape[: len(self.shape) // 2]
        shape_close = self.shape[len(self.shape) // 2 :]
        return f"{self.name}{shape_open}{self.name}{shape_close}"

    def is_input_table(self):
        return self.level == -1


@dataclass
class DataEdge:
    source: str
    target: str
    link_type: str

    def fmt_mermaid(self):
        return f"{self.source} {self.link_type} {self.target}"


@dataclass
class DataflowGraph:
    graph_direction: Literal["LR", "TD"] = "TD"
    nodes: list[DataflowNode] = field(default_factory=list, init=False)
    edges: list[DataEdge] = field(default_factory=list, init=False)

    def add_node(self, node: DataflowNode):
        self.nodes.append(node)

    def add_edge(self, edge: DataEdge):
        self.edges.append(edge)

    def __str__(self):
        graph_str = f"graph {self.graph_direction}\n"
        for node in self.nodes:
            graph_str += f"    {node.fmt_mermaid()}\n"
        for edge in self.edges:
            graph_str += f"    {edge.fmt_mermaid()}\n"
        return graph_str

    def get_nodes_by_level(self, level: int):
        return list(filter(lambda x: x.level == level, self.nodes))<|MERGE_RESOLUTION|>--- conflicted
+++ resolved
@@ -3,11 +3,9 @@
 from collections.abc import Sequence
 from dataclasses import dataclass
 from dataclasses import field
-<<<<<<< HEAD
-=======
 from typing import Literal
 from typing import Sequence
->>>>>>> 1ac3e8bb
+
 
 import polars as pl
 

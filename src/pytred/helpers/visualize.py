from __future__ import annotations

from dataclasses import dataclass
from dataclasses import field
import pathlib
import subprocess
import sys
import tempfile
from typing import Literal

from pytred.data_hub import DataHub
from pytred.data_node import DataflowGraph
from pytred.data_node import DataflowNode
from pytred.data_node import EmptyDataNode
from pytred.helpers.md_tabulator import MarkdownTableTabulator

TEMPLATE = """## {datahub_name}
{datahub_description}

### {datahub_name} detail
{detail}

### Dataflow image
```mermaid
{mermaid}
```
"""


<<<<<<< HEAD
ROW_TAMPLATE = "| {order} | {name} | {table_type} | {join} | {keys} | {description} |"


def report_datahub(datahub_class: type[DataHub], *tables: EmptyDataNode) -> str:
=======
def report_datahub(datahub_class: Type[DataHub], *tables: EmptyDataNode) -> str:
>>>>>>> 1ac3e8bb
    """
    Make report of datahub with markdown format.
    This report has contents below.
    1. docstrings of datahub class
    2. image of dataflow
    3. tables about each tables in datahub

    Parameters
    -----
    datahub_class: DataHub class
        make report of this datahub
    *tables: EmptyDataNode
        EmptyDataNode used in input DataHub class

    Returns
    -------
    str
        report of this datahub
    """

    template_variables = {
        "datahub_name": datahub_class.__name__,
        "datahub_description": trim(datahub_class.__doc__).replace("\n", "  \n"),
    }

    # make graph
    graph, dataflow_nodes = make_dataflow_graph_from_datahub(datahub_class, *tables)
    template_variables["mermaid"] = str(graph)

    # make table detail
    md_tabulator = MarkdownTableTabulator(mode="row")
    for node in dataflow_nodes:
        params = {
            "order": node.level,
            "name": node.name,
        }
        if node.level == -1:
            params["table_type"] = "input"
            params["description"] = ""
        else:
            params["table_type"] = "function"
            params["description"] = trim(getattr(datahub_class, node.name).__doc__).replace(
                "\n", "<br>"
            )

        if node.join is None:
            params["join"] = ""
            params["keys"] = ""
        else:
            params["join"] = node.join
            params["keys"] = ", ".join(node.keys) if node.keys is not None else ""

        md_tabulator.add_rows(params)

    template_variables["detail"] = md_tabulator.build(index=False)

    return TEMPLATE.format(**template_variables)


def make_dataflow_graph_from_datahub(
    datahub_class: type[DataHub],
    *tables: EmptyDataNode,
    output: str | pathlib.Path | None = None,
    direction: Literal["TD", "LR"] = "TD",
) -> tuple[DataflowGraph, list[DataflowNode]]:
    """
    Visualize the hierarchical structure of data preprocessing nodes from DataHub.

    Parameters
    ----------
    datahub: DataHub class
        visualizing dataflow of this DataHub
    output: str or pathlib.Path, optional
        file path of dataflow image
    direction: {'TD', 'LR'}, default 'TD'
        graph direction
    *tables: EmptyDataNode
        DataNode used in input DataHub class

    """
    nodes = datahub_class.search_tables(*tables)
    graph = datahub_class.get_dataflow_graph(nodes, direction)

<<<<<<< HEAD
    graph = make_dataflow_graph(nodes, direction)

    with tempfile.TemporaryDirectory() as tmpdir:
        file_path = pathlib.Path(tmpdir, "temp.mmd")
        with file_path.open("w") as f:
            f.write(str(graph))

        subprocess.run(["mmdc", "-i", file_path.as_posix(), "-o", str(output)])


def make_dataflow_graph(
    nodes: list[DataflowNode], direction: Literal["TD", "LR"] = "TD"
) -> DataflowGraph:
    """
    Visualize the hierarchical structure of data preprocessing nodes.

    Given a list of ProcessingNode objects, which each have a name, level, and list of children,
    this function creates a directed graph that visualizes the dependencies between the nodes.
    Nodes at the same level are grouped together, and dependencies are shown with directed edges.

    Parameters
    ----------
    nodes: list of DataflowNode
        A list of dataflow nodes, each with a name, level, and children.
    direction: {'TD', 'LR'}, default 'TD'
        graph direction

    Returns
    -------
    DataflowGraph
        A DataflowGraph object that can be rendered to visualize the tree structure.
    """

    graph = DataflowGraph(graph_direction=direction)

    max_level = max([node.level for node in nodes])

    level_map: dict[int, list[DataflowNode]] = {}
    for _node in sorted(nodes, key=lambda x: x.level):
        # for manegement of node position
        if _node.level not in level_map.keys():
            level_map[_node.level] = []
        level_map[_node.level].append(_node)

        # add edge to children
        for _child_node in _node.children:
            level_diff = abs(_node.level - _child_node.level)
            link_type = "-" * level_diff + "->"
            edge = DataEdge(_node.name, _child_node.name, link_type=link_type)
            graph.add_edge(edge)

        # if node does not parents, make invisible edge
        if len(_node.parents) == 0 and _node.level >= 0:
            # target node index of invisible edge
            node_order_in_level = len(level_map[_node.level])
            n_nodes_in_before_level = len(level_map[_node.level - 1])

            if node_order_in_level <= n_nodes_in_before_level:
                target_node_index = node_order_in_level - 1
            else:
                target_node_index = n_nodes_in_before_level - 1
            invisible_edge = DataEdge(
                level_map[_node.level - 1][target_node_index].name,
                _node.name,
                link_type="~~~",
            )
            graph.add_edge(invisible_edge)

        # add edge to output table
        if _node.join is not None:
            level_diff = max_level - _node.level
            if _node.keys is None:
                keys = ""
            else:
                keys = "<br>" + "<br>".join([f"- {key}" for key in _node.keys])
            link_type = "-" * (level_diff + 1) + f"->|{_node.join}{keys}|"
            edge = DataEdge(_node.name, "root_df", link_type=link_type)
            graph.add_edge(edge)

        graph.add_node(_node)
=======
    if output is not None:
        with tempfile.TemporaryDirectory() as tmpdir:
            file_path = pathlib.Path(tmpdir, "temp.mmd")
            with file_path.open("w") as f:
                f.write(str(graph))
>>>>>>> 1ac3e8bb

            subprocess.run(["mmdc", "-i", file_path.as_posix(), "-o", str(output)])

    return graph, nodes


def trim(docstring: str | None) -> str:
    """
    ref.: https://peps.python.org/pep-0257/
    """
    if not docstring:
        return ""
    # Convert tabs to spaces (following the normal Python rules)
    # and split into a list of lines:
    lines = docstring.expandtabs().splitlines()
    # Determine minimum indentation (first line doesn't count):
    indent = sys.maxsize
    for line in lines[1:]:
        stripped = line.lstrip()
        if stripped:
            indent = min(indent, len(line) - len(stripped))
    # Remove indentation (first line is special):
    trimmed = [lines[0].strip()]
    if indent < sys.maxsize:
        for line in lines[1:]:
            trimmed.append(line[indent:].rstrip())
    # Strip off trailing and leading blank lines:
    while trimmed and not trimmed[-1]:
        trimmed.pop()
    while trimmed and not trimmed[0]:
        trimmed.pop(0)
    # Return a single string:
    return "\n".join(trimmed)<|MERGE_RESOLUTION|>--- conflicted
+++ resolved
@@ -27,14 +27,7 @@
 """
 
 
-<<<<<<< HEAD
-ROW_TAMPLATE = "| {order} | {name} | {table_type} | {join} | {keys} | {description} |"
-
-
-def report_datahub(datahub_class: type[DataHub], *tables: EmptyDataNode) -> str:
-=======
 def report_datahub(datahub_class: Type[DataHub], *tables: EmptyDataNode) -> str:
->>>>>>> 1ac3e8bb
     """
     Make report of datahub with markdown format.
     This report has contents below.
@@ -118,94 +111,11 @@
     nodes = datahub_class.search_tables(*tables)
     graph = datahub_class.get_dataflow_graph(nodes, direction)
 
-<<<<<<< HEAD
-    graph = make_dataflow_graph(nodes, direction)
-
-    with tempfile.TemporaryDirectory() as tmpdir:
-        file_path = pathlib.Path(tmpdir, "temp.mmd")
-        with file_path.open("w") as f:
-            f.write(str(graph))
-
-        subprocess.run(["mmdc", "-i", file_path.as_posix(), "-o", str(output)])
-
-
-def make_dataflow_graph(
-    nodes: list[DataflowNode], direction: Literal["TD", "LR"] = "TD"
-) -> DataflowGraph:
-    """
-    Visualize the hierarchical structure of data preprocessing nodes.
-
-    Given a list of ProcessingNode objects, which each have a name, level, and list of children,
-    this function creates a directed graph that visualizes the dependencies between the nodes.
-    Nodes at the same level are grouped together, and dependencies are shown with directed edges.
-
-    Parameters
-    ----------
-    nodes: list of DataflowNode
-        A list of dataflow nodes, each with a name, level, and children.
-    direction: {'TD', 'LR'}, default 'TD'
-        graph direction
-
-    Returns
-    -------
-    DataflowGraph
-        A DataflowGraph object that can be rendered to visualize the tree structure.
-    """
-
-    graph = DataflowGraph(graph_direction=direction)
-
-    max_level = max([node.level for node in nodes])
-
-    level_map: dict[int, list[DataflowNode]] = {}
-    for _node in sorted(nodes, key=lambda x: x.level):
-        # for manegement of node position
-        if _node.level not in level_map.keys():
-            level_map[_node.level] = []
-        level_map[_node.level].append(_node)
-
-        # add edge to children
-        for _child_node in _node.children:
-            level_diff = abs(_node.level - _child_node.level)
-            link_type = "-" * level_diff + "->"
-            edge = DataEdge(_node.name, _child_node.name, link_type=link_type)
-            graph.add_edge(edge)
-
-        # if node does not parents, make invisible edge
-        if len(_node.parents) == 0 and _node.level >= 0:
-            # target node index of invisible edge
-            node_order_in_level = len(level_map[_node.level])
-            n_nodes_in_before_level = len(level_map[_node.level - 1])
-
-            if node_order_in_level <= n_nodes_in_before_level:
-                target_node_index = node_order_in_level - 1
-            else:
-                target_node_index = n_nodes_in_before_level - 1
-            invisible_edge = DataEdge(
-                level_map[_node.level - 1][target_node_index].name,
-                _node.name,
-                link_type="~~~",
-            )
-            graph.add_edge(invisible_edge)
-
-        # add edge to output table
-        if _node.join is not None:
-            level_diff = max_level - _node.level
-            if _node.keys is None:
-                keys = ""
-            else:
-                keys = "<br>" + "<br>".join([f"- {key}" for key in _node.keys])
-            link_type = "-" * (level_diff + 1) + f"->|{_node.join}{keys}|"
-            edge = DataEdge(_node.name, "root_df", link_type=link_type)
-            graph.add_edge(edge)
-
-        graph.add_node(_node)
-=======
     if output is not None:
         with tempfile.TemporaryDirectory() as tmpdir:
             file_path = pathlib.Path(tmpdir, "temp.mmd")
             with file_path.open("w") as f:
                 f.write(str(graph))
->>>>>>> 1ac3e8bb
 
             subprocess.run(["mmdc", "-i", file_path.as_posix(), "-o", str(output)])
 

[tox]
envlist = py{39,310,311,312},check-all
isolated_build = True
skip_missing_interpreters = true
toxworkdir = .tox
rye_discovery = true

[testenv]
commands =
    pytest -v --cov=pytred --cov-branch --cov-report=term --cov-report=xml --cov-report=html {posargs}
deps =
    pytest
    pytest-cov
    pytest-mock
<<<<<<< HEAD
=======
extras = visualize
>>>>>>> 1ac3e8bb

[testenv:ruff]
skip_install = true
deps = ruff
commands =
    ruff check src {posargs}

[testenv:black]
deps = black
commands = black . --check --diff {posargs}

[testenv:mypy]
deps =
    mypy
    pandas-stubs
commands = mypy . --show-column-numbers {posargs}

[testenv:reformat]
deps =
    {[testenv:black]deps}
    {[testenv:ruff]deps}
commands =
    black . {posargs}
    ruff src --fix

[testenv:check-all]
deps =
    {[testenv:ruff]deps}
    {[testenv:black]deps}
    {[testenv:mypy]deps}
commands =
    black . --check --diff {posargs}
    ruff check src {posargs}
    mypy . --show-column-numbers {posargs}
<|MERGE_RESOLUTION|>--- conflicted
+++ resolved
@@ -12,10 +12,7 @@
     pytest
     pytest-cov
     pytest-mock
-<<<<<<< HEAD
-=======
 extras = visualize
->>>>>>> 1ac3e8bb
 
 [testenv:ruff]
 skip_install = true
